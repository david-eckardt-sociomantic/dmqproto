/*******************************************************************************

    DMQ Node Library Implementation

    Copyright:
        Copyright (c) 2015-2017 sociomantic labs GmbH. All rights reserved.

    License:
        Boost Software License Version 1.0. See LICENSE.txt for details.

*******************************************************************************/

module turtle.env.Dmq;

import ocean.transition;

import turtle.env.model.Node;

import fakedmq.DmqNode;
import fakedmq.Storage;

import ocean.core.Test;
import ocean.task.util.Timer;
import ocean.task.Scheduler;

/*******************************************************************************

    Aliases to exceptions thrown on illegal operations with dmq storage

    Check `Throws` DDOC sections of methods in this module to see when
    exactly these can be thrown.

*******************************************************************************/

public alias fakedmq.Storage.MissingChannelException MissingChannelException;
public alias fakedmq.Storage.EmptyChannelException EmptyChannelException;
public alias fakedmq.Storage.FullChannelException FullChannelException;

/*******************************************************************************

    Returns:
        singleton DMQ instance to be used from tests.

*******************************************************************************/

public Dmq dmq()
in
{
    assert (_dmq !is null, "Must call `Dmq.initialize` first");
}
body
{
    return _dmq;
}

private Dmq _dmq;

/*******************************************************************************

    The Dmq class wraps access to fake turtle DMQ node implementation. Only
    one Dmq object is allowed to exist through the program runtime.

*******************************************************************************/

public class Dmq : Node!(DmqNode, "dmq")
{
    import dmqproto.client.legacy.DmqConst;

    import ocean.core.Enforce;
    import ocean.text.convert.Formatter;
    import ocean.util.serialize.contiguous.package_;
    import swarm.neo.AddrPort;

    import core.sys.posix.netinet.in_: AF_INET,  INET_ADDRSTRLEN;
    import core.sys.posix.arpa.inet: socklen_t, inet_ntop;
    import core.stdc.string: strlen;

    /***************************************************************************

        Prepares DMQ singleton for usage from tests

    ***************************************************************************/

    public static void initialize ( )
    {
        if ( !_dmq )
            _dmq = new Dmq();
    }

    /***************************************************************************

        Pushes a data item to a queue channel. If channel is full, waits until
        it gets consumed enough to push new record.

        Note: If the data type is not a char[]/void[] it will be serialized before
        being written to the queue.

        Params:
            channel = name of the queue channel to which data should be pushed.
            data = data item to be pushed to the queue channel.

    ***************************************************************************/

    public void push ( T ) ( cstring channel, T data )
    {
        // make the function work with static arrays
        static if (is(T : cstring) || is(T : Const!(void)[]))
        {
            auto serialized_data = cast(mstring) data.dup;
        }
        else
        {
            void[] buf;
            auto serialized_data =
                cast(mstring) Serializer.serialize(data, buf);
        }

        enforce(serialized_data.length,
            "Cannot push empty data to the queue!");

        for (;;)
        {
            try
            {
                global_storage.getCreate(channel).push(serialized_data);
                return;
            }
            catch (FullChannelException)
            {
                .wait(50_000);
            }
        }
    }

    unittest
    {
        struct S { int x; }

        // ensures compilation
        void stub ( )
        {
            dmq.push("abc", S.init);
            dmq.push("abc", "data");
        }
    }

    /***************************************************************************

        Pop the next item from the specified queue channel and return it.

        Params:
            channel = name of queue channel from which an item should be popped.

        Returns:
            The popped data.

        Throws:
            MissingChannelException if channel does not exist
            EmptyChannelException if channel has no more records

    ***************************************************************************/

    public T pop ( T = mstring ) ( cstring channel )
    {
        auto queue = global_storage.getVerify(channel).queue_unless_subscribed;

        if (queue is null)
            throw new EmptyChannelException;

        auto result = queue.pop();

        static if (is(T : cstring) || is(T : Const!(void)[]))
        {
            return cast(T) result.dup;
        }
        else
        {
            Contiguous!(T) buf;
            return *Deserializer.deserialize!(T)(cast(void[]) result, buf).ptr;
        }
    }

    /***************************************************************************

        Sets global queue channel size limit

        Params:
            new_size = new channel size limit

    ***************************************************************************/

    public void maxChannelSize ( size_t new_size )
    {
        global_storage.channel_size_limit = new_size;
    }

    /***************************************************************************

        Packs together channel size and length data

    ***************************************************************************/

    struct ChannelSize
    {
        size_t records, bytes;
    }

    /***************************************************************************

        Gets the size of the specified queue channel (in number of records and
        in bytes) and returns it

        Params:
            channel = name of queue channel to get size of

        Returns:
            Size of specified channel

    ***************************************************************************/

    public ChannelSize getSize ( cstring channel )
    {
        auto channel_obj = global_storage.get(channel);
        if (channel_obj is null)
            return ChannelSize.init;

        ChannelSize result, single;

        foreach (queue; global_storage.get(channel))
        {
            queue.countSize(single.records, single.bytes);
            result.records += single.records;
            result.bytes += single.bytes;
        }

        return result;
    }

    // instantiate templated methods to make sure they're semantically analyzed
    version (UnitTest)
    {
        private struct _Struct
        {
            int x;
            float y;
        }

        private alias pop!(mstring) _popCharArr;
        private alias pop!(_Struct) _popStruct;

        private alias push!(char[2]) _pushCharStatArr;
        private alias push!(mstring) _pushCharArr;
        private alias push!(_Struct) _pushStruct;
    }

    /***************************************************************************

        Waits until at least `count` records can be found in specified DMQ
        channel or until timeout is hit.

        Params:
            op = the condition to use, e.g. '==' if an exact match is required
                 set to '>=' by default
            channel = DMQ channel to check
            count = expected amount of records
            timeout = max time allowed to wait
            check_interval = time between polling channel state

        Throws:
            TestException if timeout has been hit

    ***************************************************************************/

    public void waitTotalRecords ( istring op = ">=" ) ( cstring channel,
        size_t count, double timeout = 1.0, double check_interval = 0.05 )
    {
        size_t recordCount ( cstring channel )
        {
            return this.getSize(channel).records;
        }

        auto total_wait = 0.0;

        do
        {
            if (mixin("recordCount(channel)" ~ op ~ "count"))
                return;
            .wait(cast(uint) (check_interval * 1_000_000));
            total_wait += check_interval;
        }
        while (total_wait < timeout);

        throw new TestException(format(
            "Expected {} records in channel '{}', got only {} during {} seconds",
            count,
            channel,
            recordCount(channel),
            timeout
        ));
    }

    /***************************************************************************

        Creates a fake node at the specified address/port.

        Params:
            node_addrport = address/port

    ***************************************************************************/

    override public DmqNode createNode ( AddrPort node_addrport )
    {
        auto node_item = NodeItem(new char[INET_ADDRSTRLEN], node_addrport.port());
        Const!(char*) addrp = inet_ntop(AF_INET, &node_addrport.naddress,
            node_item.Address.ptr, cast(socklen_t)node_item.Address.length);
        assert(addrp);
        node_item.Address = node_item.Address.ptr[0 .. strlen(node_item.Address.ptr)];

        auto epoll = theScheduler.epoll();

        auto addr = node_addrport.address_bytes();
        auto node_item = NodeItem(
            format("{}.{}.{}.{}", addr[0], addr[1], addr[2], addr[3]).dup,
            node_addrport.port());

        auto node = new DmqNode(node_item, epoll);
        node.register(epoll);
        theScheduler.processEvents();

        return node;
    }

    /***************************************************************************

        Returns:
            address/port on which node is listening

    ***************************************************************************/

    override public AddrPort node_addrport ( )
    {
        AddrPort addrport;
        addrport.setAddress(this.node.node_item.Address);
<<<<<<< HEAD
        addrport.port = cast(ushort)this.node.node_item.Port;
=======
        addrport.port = this.node.node_item.Port;
>>>>>>> a586054f

        return addrport;
    }

    /***************************************************************************

        Stops the fake DMQ service. The node may be started again on the same
        port via restart().

    ***************************************************************************/

    override protected void stopImpl ( )
    {
        this.node.stopListener(theScheduler.epoll);
        this.node.shutdown();
    }

    /***************************************************************************

        Removes all data from the fake node service.

    ***************************************************************************/

    override public void clear ( )
    {
        global_storage.clear();
    }

    /***************************************************************************

        Removes all channels and terminates all active Consume requests.

        This method needs to be called instead of `clear` if application
        is restarted between tests to ensure no requests remain hanging. In all
        other cases prefer `clear`.

    ***************************************************************************/

    override public void reset ( )
    {
        foreach (channel; global_storage.getChannelList())
            global_storage.remove(channel);
    }

    /***************************************************************************

        Suppresses/allows log output from the fake node if used version of node
        proto supports it.

        Params:
            log = true to log errors, false to stop logging errors

    ***************************************************************************/

    override public void log_errors ( bool log )
    {
        this.node.log_errors = log;
    }

    /***************************************************************************

        Modifies internal channel size limit in backing storage. Won't cause
        data to be reallocated or shrunk, only affects if new records are
        rejected or not.

        Params:
            limit = new limit size

    ***************************************************************************/

    public void setSizeLimit ( size_t limit )
    {
        global_storage.channel_size_limit = limit;
    }

}

version (UnitTest)
{
    import ocean.core.Test;

    void initDmq ( )
    {
        global_storage.clear();
        Dmq.initialize();
    }
}

/*******************************************************************************

    getSize() tests

*******************************************************************************/

unittest
{
    // Empty channel
    {
        initDmq();
        auto size = dmq.getSize("non_existent_channel");
        test!("==")(size.records, 0);
        test!("==")(size.bytes, 0);
    }

    // Channel with one record
    {
        initDmq();
        dmq.push("unittest_channel", "abcd"[]);
        auto size = dmq.getSize("unittest_channel");
        test!("==")(size.records, 1);
        test!("==")(size.bytes, 4);
    }
}<|MERGE_RESOLUTION|>--- conflicted
+++ resolved
@@ -70,6 +70,7 @@
     import ocean.text.convert.Formatter;
     import ocean.util.serialize.contiguous.package_;
     import swarm.neo.AddrPort;
+    import swarm.Const: NodeItem;
 
     import core.sys.posix.netinet.in_: AF_INET,  INET_ADDRSTRLEN;
     import core.sys.posix.arpa.inet: socklen_t, inet_ntop;
@@ -318,11 +319,6 @@
 
         auto epoll = theScheduler.epoll();
 
-        auto addr = node_addrport.address_bytes();
-        auto node_item = NodeItem(
-            format("{}.{}.{}.{}", addr[0], addr[1], addr[2], addr[3]).dup,
-            node_addrport.port());
-
         auto node = new DmqNode(node_item, epoll);
         node.register(epoll);
         theScheduler.processEvents();
@@ -341,11 +337,7 @@
     {
         AddrPort addrport;
         addrport.setAddress(this.node.node_item.Address);
-<<<<<<< HEAD
-        addrport.port = cast(ushort)this.node.node_item.Port;
-=======
         addrport.port = this.node.node_item.Port;
->>>>>>> a586054f
 
         return addrport;
     }
